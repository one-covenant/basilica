--- conflicted
+++ resolved
@@ -9,27 +9,16 @@
 };
 use crate::progress::{complete_spinner_and_clear, complete_spinner_error, create_spinner};
 use crate::ssh::{parse_ssh_credentials, SshClient};
-<<<<<<< HEAD
+use crate::CliError;
 use basilica_common::utils::{parse_env_vars, parse_port_mappings};
 use basilica_sdk::types::{
-    ListAvailableExecutorsQuery, ListRentalsQuery, RentalState, RentalStatusResponse,
-    ResourceRequirementsRequest, SshAccess, StartRentalRequest,
+    ExecutorSelection, GpuRequirements, ListAvailableExecutorsQuery, ListRentalsQuery, RentalState,
+    RentalStatusResponse, ResourceRequirementsRequest, SshAccess, StartRentalApiRequest,
 };
-=======
-use crate::CliError;
-use basilica_api::api::types::{
-    ExecutorSelection, GpuRequirements, ListRentalsQuery, ResourceRequirementsRequest, SshAccess,
-    StartRentalApiRequest,
-};
-use basilica_api::error::ApiError;
-use basilica_common::utils::{parse_env_vars, parse_port_mappings};
-use basilica_validator::api::types::ListAvailableExecutorsQuery;
-use basilica_validator::api::types::RentalStatusResponse;
+use basilica_sdk::ApiError;
 use basilica_validator::gpu::categorization::GpuCategory;
-use basilica_validator::rental::types::RentalState;
-use color_eyre::eyre::{eyre, Result};
+use color_eyre::eyre::eyre;
 use color_eyre::Section;
->>>>>>> e1694354
 use console::style;
 use reqwest::StatusCode;
 use std::fmt;
@@ -783,13 +772,8 @@
 /// Poll rental status until it becomes active or timeout
 async fn poll_rental_status(
     rental_id: &str,
-<<<<<<< HEAD
     api_client: &basilica_sdk::BasilicaClient,
-) -> Result<bool> {
-=======
-    api_client: &basilica_api::client::BasilicaClient,
 ) -> Result<bool, CliError> {
->>>>>>> e1694354
     const MAX_WAIT_TIME: Duration = Duration::from_secs(60);
     const INITIAL_INTERVAL: Duration = Duration::from_secs(2);
     const MAX_INTERVAL: Duration = Duration::from_secs(10);
@@ -901,7 +885,6 @@
     Ok(())
 }
 
-<<<<<<< HEAD
 // TODO: Re-implement rental cache functionality
 // /// Verify rental is still active and clean up cache if not
 // async fn verify_rental_status_and_cleanup_cache(
@@ -930,10 +913,7 @@
 //     Ok(())
 // }
 
-fn load_ssh_public_key(key_path: &Option<PathBuf>, config: &CliConfig) -> Result<String> {
-=======
 fn load_ssh_public_key(key_path: &Option<PathBuf>, config: &CliConfig) -> Result<String, CliError> {
->>>>>>> e1694354
     let path = key_path.as_ref().unwrap_or(&config.ssh.key_path);
 
     std::fs::read_to_string(path).map_err(|_| {
