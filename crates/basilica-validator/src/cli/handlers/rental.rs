--- conflicted
+++ resolved
@@ -7,14 +7,9 @@
 use tracing::info;
 
 use crate::cli::commands::RentalAction;
-<<<<<<< HEAD
-use crate::miner_prover::miner_client::{BittensorServiceSigner, MinerClient, MinerClientConfig};
-use crate::persistence::SimplePersistence;
-=======
 use crate::config::ValidatorConfig;
 use crate::miner_prover::miner_client::{BittensorServiceSigner, MinerClient, MinerClientConfig};
 use crate::persistence::{SimplePersistence, ValidatorPersistence};
->>>>>>> a359deca
 use crate::rental::{
     ContainerSpec, NetworkConfig, PortMapping, RentalManager, RentalRequest, ResourceRequirements,
 };
@@ -61,20 +56,10 @@
                 cpu_cores,
                 memory_mb,
                 gpu_count,
-                bittensor_service.clone(),
             )
             .await
         }
         RentalAction::Status { id } => {
-<<<<<<< HEAD
-            handle_rental_status(validator_hotkey, persistence, bittensor_service.clone(), id).await
-        }
-        RentalAction::Logs { id, follow, tail } => {
-            handle_rental_logs(
-                validator_hotkey,
-                persistence,
-                bittensor_service.clone(),
-=======
             handle_rental_status(config, validator_hotkey, persistence, bittensor_service, id).await
         }
         RentalAction::Logs { id, follow, tail } => {
@@ -83,7 +68,6 @@
                 validator_hotkey,
                 persistence,
                 bittensor_service,
->>>>>>> a359deca
                 id,
                 follow,
                 tail,
@@ -92,26 +76,17 @@
         }
         RentalAction::Stop { id, force } => {
             handle_stop_rental(
-<<<<<<< HEAD
-                validator_hotkey,
-                persistence,
-                bittensor_service.clone(),
-=======
                 config,
                 validator_hotkey,
                 persistence,
                 bittensor_service,
->>>>>>> a359deca
                 id,
                 force,
             )
             .await
-<<<<<<< HEAD
-=======
         }
         RentalAction::List { state } => {
             handle_list_rentals(validator_hotkey, persistence, state).await
->>>>>>> a359deca
         }
     }
 }
@@ -134,7 +109,6 @@
     cpu_cores: Option<f64>,
     memory_mb: Option<i64>,
     gpu_count: Option<u32>,
-    bittensor_service: Arc<bittensor::Service>,
 ) -> Result<()> {
     if miner_uid.is_none() && miner_endpoint.is_none() {
         return Err(anyhow::anyhow!(
@@ -168,12 +142,8 @@
 
     let environment = parse_environment_variables(&env)?;
 
-<<<<<<< HEAD
-    let signer = Box::new(BittensorServiceSigner::new(bittensor_service));
-=======
     let signer = Box::new(BittensorServiceSigner::new(bittensor_service.clone()));
 
->>>>>>> a359deca
     let miner_client = Arc::new(MinerClient::with_signer(
         MinerClientConfig::default(),
         validator_hotkey.clone(),
@@ -256,13 +226,8 @@
 ) -> Result<()> {
     info!("Getting status for rental {}", rental_id);
 
-<<<<<<< HEAD
-    // Create miner client (we'll need to determine which miner from rental info)
-    let signer = Box::new(BittensorServiceSigner::new(bittensor_service));
-=======
     let signer = Box::new(BittensorServiceSigner::new(bittensor_service.clone()));
 
->>>>>>> a359deca
     let miner_client = Arc::new(MinerClient::with_signer(
         MinerClientConfig::default(),
         validator_hotkey.clone(),
@@ -315,13 +280,8 @@
 ) -> Result<()> {
     info!("Streaming logs for rental {}", rental_id);
 
-<<<<<<< HEAD
-    // Create miner client
-    let signer = Box::new(BittensorServiceSigner::new(bittensor_service));
-=======
     let signer = Box::new(BittensorServiceSigner::new(bittensor_service.clone()));
 
->>>>>>> a359deca
     let miner_client = Arc::new(MinerClient::with_signer(
         MinerClientConfig::default(),
         validator_hotkey.clone(),
@@ -367,13 +327,8 @@
 ) -> Result<()> {
     info!("Stopping rental {}", rental_id);
 
-<<<<<<< HEAD
-    // Create miner client
-    let signer = Box::new(BittensorServiceSigner::new(bittensor_service));
-=======
     let signer = Box::new(BittensorServiceSigner::new(bittensor_service.clone()));
 
->>>>>>> a359deca
     let miner_client = Arc::new(MinerClient::with_signer(
         MinerClientConfig::default(),
         validator_hotkey.clone(),
