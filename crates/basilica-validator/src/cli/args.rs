--- conflicted
+++ resolved
@@ -3,12 +3,8 @@
     Command,
 };
 use clap::Parser;
-<<<<<<< HEAD
 use clap_verbosity_flag::{InfoLevel, Verbosity};
-use std::{path::PathBuf, sync::Arc};
-=======
 use std::path::PathBuf;
->>>>>>> f1ec4dfb
 
 #[derive(Parser, Debug)]
 #[command(name = "validator")]
