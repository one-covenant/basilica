--- conflicted
+++ resolved
@@ -14,11 +14,8 @@
         max_retries: 3,
         grpc_port_offset: None,
         use_tls: false,
-<<<<<<< HEAD
         rental_session_duration: 0,
-=======
         require_miner_signature: true,
->>>>>>> 7536f3d0
     };
 
     let hotkey =
