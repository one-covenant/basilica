--- conflicted
+++ resolved
@@ -181,15 +181,9 @@
     /// Create a configuration for testing with custom values
     pub fn for_testing() -> Self {
         let mut gpu_allocations = HashMap::new();
-<<<<<<< HEAD
-        gpu_allocations.insert("A100".to_string(), 8.0);
-        gpu_allocations.insert("H200".to_string(), 12.0);
-        gpu_allocations.insert("B200".to_string(), 80.0);
-=======
-        gpu_allocations.insert("H100".to_string(), GpuAllocation::new(8.0));
+        gpu_allocations.insert("A100".to_string(), GpuAllocation::new(8.0));
         gpu_allocations.insert("H200".to_string(), GpuAllocation::new(12.0));
         gpu_allocations.insert("B200".to_string(), GpuAllocation::new(80.0));
->>>>>>> e7eddad6
 
         Self {
             burn_percentage: 10.0,
