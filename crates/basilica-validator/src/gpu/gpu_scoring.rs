--- conflicted
+++ resolved
@@ -1002,20 +1002,14 @@
 
         // Create custom emission config with only A100 and B200 (exclude H200)
         let mut custom_gpu_allocations = HashMap::new();
-<<<<<<< HEAD
-        custom_gpu_allocations.insert("A100".to_string(), 20.0);
-        custom_gpu_allocations.insert("B200".to_string(), 80.0);
-=======
         custom_gpu_allocations.insert(
-            "H100".to_string(),
+            "A100".to_string(),
             crate::config::emission::GpuAllocation::new(20.0),
         );
         custom_gpu_allocations.insert(
             "B200".to_string(),
             crate::config::emission::GpuAllocation::new(80.0),
         );
->>>>>>> e7eddad6
-        // Note: H200 is excluded
 
         let custom_emission_config = EmissionConfig {
             burn_percentage: 10.0,
@@ -1031,7 +1025,7 @@
         // Test filtering matches custom config
         assert!(engine.is_gpu_model_rewardable("A100"));
         assert!(engine.is_gpu_model_rewardable("B200"));
-        assert!(!engine.is_gpu_model_rewardable("H200")); // Should be excluded
+        assert!(!engine.is_gpu_model_rewardable("H200"));
 
         // Create profiles with all GPU types
         let mut a100_counts = HashMap::new();
@@ -1136,20 +1130,14 @@
     fn test_is_gpu_model_rewardable_normalization() {
         // Create test emission config
         let mut gpu_allocations = HashMap::new();
-<<<<<<< HEAD
-        gpu_allocations.insert("A100".to_string(), 20.0);
-        gpu_allocations.insert("B200".to_string(), 80.0);
-=======
         gpu_allocations.insert(
-            "H100".to_string(),
+            "A100".to_string(),
             crate::config::emission::GpuAllocation::new(20.0),
         );
         gpu_allocations.insert(
             "B200".to_string(),
             crate::config::emission::GpuAllocation::new(80.0),
         );
->>>>>>> e7eddad6
-
         let emission_config = EmissionConfig {
             burn_percentage: 10.0,
             burn_uid: 999,
@@ -1202,7 +1190,7 @@
         // Create custom emission config with min_gpu_count requirements
         let mut gpu_allocations = HashMap::new();
         gpu_allocations.insert(
-            "H100".to_string(),
+            "A100".to_string(),
             crate::config::emission::GpuAllocation::with_min_count(25.0, 4),
         );
         gpu_allocations.insert(
@@ -1228,12 +1216,12 @@
         // Create profiles with different GPU counts
         let now = Utc::now();
         let profiles = vec![
-            // Miner 1: Has 3x H100 (below min of 4) - should be excluded
+            // Miner 1: Has 3x A100 (below min of 4) - should be excluded
             MinerGpuProfile {
                 miner_uid: MinerUid::new(1),
                 gpu_counts: {
                     let mut counts = HashMap::new();
-                    counts.insert("H100".to_string(), 3);
+                    counts.insert("A100".to_string(), 3);
                     counts
                 },
                 total_score: 0.9,
@@ -1241,12 +1229,12 @@
                 last_updated: now,
                 last_successful_validation: Some(now - chrono::Duration::hours(1)),
             },
-            // Miner 2: Has 4x H100 (meets min of 4) - should be included
+            // Miner 2: Has 4x A100 (meets min of 4) - should be included
             MinerGpuProfile {
                 miner_uid: MinerUid::new(2),
                 gpu_counts: {
                     let mut counts = HashMap::new();
-                    counts.insert("H100".to_string(), 4);
+                    counts.insert("A100".to_string(), 4);
                     counts
                 },
                 total_score: 0.8,
@@ -1317,13 +1305,13 @@
         // Test category statistics respect min_gpu_count
         let stats = engine.get_category_statistics().await.unwrap();
 
-        // Check H100 category - should only have miner 2
+        // Check A100 category - should only have miner 2
         assert_eq!(
-            stats.get("H100").unwrap().miner_count,
+            stats.get("A100").unwrap().miner_count,
             1,
-            "H100 should have 1 miner (miner 2)"
+            "A100 should have 1 miner (miner 2)"
         );
-        assert_eq!(stats.get("H100").unwrap().total_score, 0.8);
+        assert_eq!(stats.get("A100").unwrap().total_score, 0.8);
 
         // Check H200 category - should only have miner 4
         assert_eq!(
