use anyhow::{anyhow, Result};
use std::collections::HashMap;
use tracing::{debug, info, warn};

use crate::config::emission::EmissionConfig;
use basilica_common::identity::MinerUid;

pub struct WeightAllocationEngine {
    emission_config: EmissionConfig,
    _min_score_threshold: f64,
}

impl WeightAllocationEngine {
    pub fn new(emission_config: EmissionConfig, min_score_threshold: f64) -> Self {
        info!(
            "WeightAllocationEngine initialized with burn_uid: {}, burn_percentage: {:.2}%",
            emission_config.burn_uid, emission_config.burn_percentage
        );
        Self {
            emission_config,
            _min_score_threshold: min_score_threshold,
        }
    }

    /// Calculate weight distribution with burn and GPU allocation
    pub fn calculate_weight_distribution(
        &self,
        miners_by_category: HashMap<String, Vec<(MinerUid, f64)>>,
    ) -> Result<WeightDistribution> {
        // Total weight available (using u16::MAX as the maximum)
        let total_weight = u16::MAX as u64;

        // Calculate burn allocation first
        let burn_allocation = self.calculate_burn_allocation(total_weight)?;
        let burn_weight = burn_allocation
            .as_ref()
            .map(|b| b.weight as u64)
            .unwrap_or(0);

        // Remaining weight after burn
        let remaining_weight = total_weight - burn_weight;

        // Filter miners by minimum score threshold
        let filtered_miners = self.filter_miners_by_score(miners_by_category)?;

        // Calculate category weight pools for ALL configured categories
        let all_category_pools = self.calculate_all_category_pools(remaining_weight)?;

        // Track which categories have miners
        let mut active_categories = std::collections::HashSet::new();
        for category in filtered_miners.keys() {
            active_categories.insert(category.clone());
        }

        // Calculate additional burn for empty categories
        let mut empty_category_burn = 0u64;
        for (category, pool) in &all_category_pools {
            if !active_categories.contains(category) {
                empty_category_burn += pool;
                info!(
                    category = %category,
                    weight = pool,
                    "Burning weight for empty GPU category"
                );
            }
        }

        // Distribute weights within each category
        let mut all_weights: Vec<NormalizedWeight> = Vec::new();
        let mut category_allocations = HashMap::new();
        let mut aggregated_count = 0;

        for (category, miners) in filtered_miners {
            let category_weight_pool = all_category_pools.get(&category).copied().unwrap_or(0);

            if category_weight_pool == 0 || miners.is_empty() {
                continue;
            }

            let category_weights =
                self.distribute_category_weight(&miners, category_weight_pool)?;

            // Calculate category statistics
            let total_score: f64 = miners.iter().map(|(_, score)| score).sum();
            let allocation_percentage =
                (category_weight_pool as f64 / remaining_weight as f64) * 100.0;

            category_allocations.insert(
                category.clone(),
                CategoryAllocation {
                    gpu_model: category.clone(),
                    miner_count: miners.len() as u32,
                    total_score,
                    weight_pool: category_weight_pool,
                    allocation_percentage,
                },
            );

            // Aggregate weights for miners that appear in multiple categories
            for weight in category_weights {
                if let Some(existing) = all_weights.iter_mut().find(|w| w.uid == weight.uid) {
                    existing.weight =
                        (existing.weight as u64 + weight.weight as u64).min(u16::MAX as u64) as u16;
                    aggregated_count += 1;
                } else {
                    all_weights.push(weight);
                }
            }
        }

        let total_burn_weight = burn_weight + empty_category_burn;
        if total_burn_weight > 0 {
            let burn_weight_entry = NormalizedWeight {
                uid: self.emission_config.burn_uid,
                weight: total_burn_weight.min(u16::MAX as u64) as u16,
            };

            debug!(
                "Allocating burn weight: uid={}, weight={}",
                burn_weight_entry.uid, burn_weight_entry.weight
            );

            if let Some(existing) = all_weights
                .iter_mut()
                .find(|w| w.uid == burn_weight_entry.uid)
            {
                existing.weight = (existing.weight as u64 + burn_weight_entry.weight as u64)
                    .min(u16::MAX as u64) as u16;
                aggregated_count += 1;
            } else {
                all_weights.push(burn_weight_entry);
            }
        }

        // Debug: Show all weights before validation
        info!(
            "Final weights before validation ({} entries):",
            all_weights.len()
        );
        for (i, w) in all_weights.iter().enumerate() {
            info!("  Weight {}: UID={}, weight={}", i, w.uid, w.weight);
        }

        // Validate final allocation
        self.validate_allocation(&all_weights)?;

        let miners_served = all_weights.len() as u32 - if total_burn_weight > 0 { 1 } else { 0 };

        info!(
            total_weight = total_weight,
            burn_weight = burn_weight,
            empty_category_burn = empty_category_burn,
            total_burn = total_burn_weight,
            categories = category_allocations.len(),
            miners_served = miners_served,
            aggregated_uids = aggregated_count,
            "Calculated weight distribution"
        );

        Ok(WeightDistribution {
            weights: all_weights,
            burn_allocation: if total_burn_weight > 0 {
                Some(BurnAllocation {
                    uid: self.emission_config.burn_uid,
                    weight: total_burn_weight.min(u16::MAX as u64) as u16,
                    percentage: (total_burn_weight as f64 / total_weight as f64) * 100.0,
                })
            } else {
                None
            },
            category_allocations,
            total_weight,
            miners_served,
        })
    }

    /// Calculate burn allocation
    fn calculate_burn_allocation(&self, total_weight: u64) -> Result<Option<BurnAllocation>> {
        if self.emission_config.burn_percentage <= 0.0 {
            return Ok(None);
        }

        let burn_weight =
            (total_weight as f64 * self.emission_config.burn_percentage / 100.0) as u16;

        if burn_weight == 0 {
            return Ok(None);
        }

        Ok(Some(BurnAllocation {
            uid: self.emission_config.burn_uid,
            weight: burn_weight,
            percentage: self.emission_config.burn_percentage,
        }))
    }

    /// Filter miners by minimum score threshold
    fn filter_miners_by_score(
        &self,
        miners_by_category: HashMap<String, Vec<(MinerUid, f64)>>,
    ) -> Result<HashMap<String, Vec<(MinerUid, f64)>>> {
        let mut filtered = HashMap::new();

        // Use configured minimum miners per category from emission config
        let min_miners_per_category = self.emission_config.min_miners_per_category as usize;

        for (category, miners) in miners_by_category {
            // Remove score threshold filtering - include all miners regardless of score
            let valid_miners: Vec<(MinerUid, f64)> = miners;

            // Only include categories with minimum number of miners
            if valid_miners.len() >= min_miners_per_category {
                filtered.insert(category, valid_miners);
            } else {
                debug!(
                    category = %category,
                    miners = valid_miners.len(),
                    required = min_miners_per_category,
                    "Category excluded due to insufficient miners"
                );
            }
        }

        Ok(filtered)
    }

    /// Calculate weight pools for ALL configured categories (including empty ones)
    fn calculate_all_category_pools(
        &self,
        total_remaining_weight: u64,
    ) -> Result<HashMap<String, u64>> {
        let mut category_pools = HashMap::new();

        // Get all configured GPU categories from emission config
        for (category, allocation) in &self.emission_config.gpu_allocations {
            let weight_pool = (total_remaining_weight as f64 * allocation.weight / 100.0) as u64;
            category_pools.insert(category.clone(), weight_pool);
        }

        Ok(category_pools)
    }

    /// Distribute weight within a category proportionally by score
    fn distribute_category_weight(
        &self,
        category_miners: &[(MinerUid, f64)],
        category_weight_pool: u64,
    ) -> Result<Vec<NormalizedWeight>> {
        if category_miners.is_empty() {
            return Ok(Vec::new());
        }

        let total_score: f64 = category_miners.iter().map(|(_, score)| score).sum();

        if total_score <= 0.0 {
            warn!("Total score is zero for category, distributing equally");
            return self.distribute_equally(category_miners, category_weight_pool);
        }

        let mut weights = Vec::new();
        let mut allocated_weight = 0u64;

        for (i, (miner_uid, score)) in category_miners.iter().enumerate() {
            let weight = if i == category_miners.len() - 1 {
                // Last miner gets remaining weight to avoid rounding errors
                category_weight_pool - allocated_weight
            } else {
                (category_weight_pool as f64 * score / total_score) as u64
            };

            // Ensure weight fits in u16
            let weight = weight.min(u16::MAX as u64) as u16;

            if weight > 0 {
                weights.push(NormalizedWeight {
                    uid: miner_uid.as_u16(),
                    weight,
                });
                allocated_weight += weight as u64;
            }
        }

        Ok(weights)
    }

    /// Distribute weight equally among miners (fallback method)
    fn distribute_equally(
        &self,
        category_miners: &[(MinerUid, f64)],
        category_weight_pool: u64,
    ) -> Result<Vec<NormalizedWeight>> {
        if category_miners.is_empty() {
            return Ok(Vec::new());
        }

        let weight_per_miner = (category_weight_pool / category_miners.len() as u64) as u16;
        let mut weights = Vec::new();

        for (miner_uid, _) in category_miners {
            if weight_per_miner > 0 {
                weights.push(NormalizedWeight {
                    uid: miner_uid.as_u16(),
                    weight: weight_per_miner,
                });
            }
        }

        Ok(weights)
    }

    /// Validate allocation results
    fn validate_allocation(&self, weights: &[NormalizedWeight]) -> Result<()> {
        let total_allocated: u64 = weights.iter().map(|w| w.weight as u64).sum();
        let max_weight = u16::MAX as u64;

        if total_allocated > max_weight {
            return Err(anyhow!(
                "Total allocated weight {} exceeds maximum {}",
                total_allocated,
                max_weight
            ));
        }

        // Check for duplicate UIDs
        let mut seen_uids = std::collections::HashSet::new();
        for weight in weights {
            if !seen_uids.insert(weight.uid) {
                return Err(anyhow!("Duplicate UID {} in weight allocation", weight.uid));
            }
        }

        // Individual weights are already u16, so they cannot exceed u16::MAX
        // // Check individual weight bounds
        // for weight in weights {
        //     if weight.weight > u16::MAX {
        //         return Err(anyhow!(
        //             "Weight {} for UID {} exceeds maximum {}",
        //             weight.weight,
        //             weight.uid,
        //             u16::MAX
        //         ));
        //     }
        // }

        Ok(())
    }
}

#[derive(Debug, Clone, serde::Serialize, serde::Deserialize)]
pub struct WeightDistribution {
    pub weights: Vec<NormalizedWeight>,
    pub burn_allocation: Option<BurnAllocation>,
    pub category_allocations: HashMap<String, CategoryAllocation>,
    pub total_weight: u64,
    pub miners_served: u32,
}

#[derive(Debug, Clone, serde::Serialize, serde::Deserialize)]
pub struct BurnAllocation {
    pub uid: u16,
    pub weight: u16,
    pub percentage: f64,
}

#[derive(Debug, Clone, serde::Serialize, serde::Deserialize)]
pub struct CategoryAllocation {
    pub gpu_model: String,
    pub miner_count: u32,
    pub total_score: f64,
    pub weight_pool: u64,
    pub allocation_percentage: f64,
}

#[derive(Debug, Clone, serde::Serialize, serde::Deserialize)]
pub struct NormalizedWeight {
    pub uid: u16,
    pub weight: u16,
}

#[cfg(test)]
mod tests {
    use super::*;
    use crate::config::emission::EmissionConfig;
    use std::collections::HashMap;

    fn create_test_config() -> EmissionConfig {
        let mut gpu_allocations = HashMap::new();
<<<<<<< HEAD
        gpu_allocations.insert("A100".to_string(), 8.0);
        gpu_allocations.insert("H200".to_string(), 12.0);
        gpu_allocations.insert("B200".to_string(), 80.0);
=======
        gpu_allocations.insert(
            "H100".to_string(),
            crate::config::emission::GpuAllocation::new(8.0),
        );
        gpu_allocations.insert(
            "H200".to_string(),
            crate::config::emission::GpuAllocation::new(12.0),
        );
        gpu_allocations.insert(
            "B200".to_string(),
            crate::config::emission::GpuAllocation::new(80.0),
        );
>>>>>>> e7eddad6

        EmissionConfig {
            burn_percentage: 10.0,
            burn_uid: 999,
            gpu_allocations,
            min_miners_per_category: 1,
            weight_set_interval_blocks: 360,
            weight_version_key: 0,
        }
    }

    fn create_test_miners() -> HashMap<String, Vec<(MinerUid, f64)>> {
        let mut miners = HashMap::new();

        miners.insert(
            "A100".to_string(),
            vec![
                (MinerUid::new(1), 0.8),
                (MinerUid::new(2), 0.6),
                (MinerUid::new(3), 0.4),
            ],
        );

        miners.insert(
            "H200".to_string(),
            vec![(MinerUid::new(4), 0.9), (MinerUid::new(5), 0.7)],
        );

        miners.insert(
            "B200".to_string(),
            vec![(MinerUid::new(6), 1.0), (MinerUid::new(7), 0.9)],
        );

        miners
    }

    #[test]
    fn test_burn_allocation_calculation() {
        let config = create_test_config();
        let engine = WeightAllocationEngine::new(config, 0.5);

        // Test with burn enabled
        let burn_alloc = engine.calculate_burn_allocation(10000).unwrap();
        assert!(burn_alloc.is_some());

        let burn = burn_alloc.unwrap();
        assert_eq!(burn.uid, 999);
        assert_eq!(burn.weight, 1000); // 10% of 10000
        assert_eq!(burn.percentage, 10.0);

        // Test with zero burn percentage
        let mut config_no_burn = create_test_config();
        config_no_burn.burn_percentage = 0.0;
        let engine_no_burn = WeightAllocationEngine::new(config_no_burn, 0.5);

        let burn_alloc = engine_no_burn.calculate_burn_allocation(10000).unwrap();
        assert!(burn_alloc.is_none());
    }

    #[test]
    fn test_within_category_distribution() {
        let config = create_test_config();
        let engine = WeightAllocationEngine::new(config, 0.5);

        let miners = vec![
            (MinerUid::new(1), 0.8),
            (MinerUid::new(2), 0.4),
            (MinerUid::new(3), 0.8),
        ];

        let weights = engine.distribute_category_weight(&miners, 2000).unwrap();

        assert_eq!(weights.len(), 3);

        // Check proportional distribution
        let total_score = 0.8 + 0.4 + 0.8; // 2.0
        let expected_weight_1 = (2000.0 * 0.8 / total_score) as u16;
        let expected_weight_2 = (2000.0 * 0.4 / total_score) as u16;

        assert_eq!(weights[0].weight, expected_weight_1);
        assert_eq!(weights[1].weight, expected_weight_2);

        // Last miner gets remaining weight
        let total_allocated = weights[0].weight as u64 + weights[1].weight as u64;
        assert_eq!(weights[2].weight, (2000 - total_allocated) as u16);
    }

    #[test]
    fn test_complete_weight_distribution() {
        let config = create_test_config();
        let engine = WeightAllocationEngine::new(config, 0.3);

        let miners = create_test_miners();
        let distribution = engine.calculate_weight_distribution(miners).unwrap();

        // Should have burn allocation
        assert!(distribution.burn_allocation.is_some());
        let burn = distribution.burn_allocation.unwrap();
        // Burn percentage should be approximately 10% (base burn)
        assert!((burn.percentage - 10.0).abs() < 0.1);

        // Should have category allocations
        assert_eq!(distribution.category_allocations.len(), 3);
        assert!(distribution.category_allocations.contains_key("A100"));
        assert!(distribution.category_allocations.contains_key("H200"));
        assert!(distribution.category_allocations.contains_key("B200"));

        // Should have weights for miners + burn
        assert_eq!(distribution.weights.len(), 8); // 7 miners + 1 burn
        assert_eq!(distribution.miners_served, 7);

        // Verify weight conservation
        let total_weight: u64 = distribution.weights.iter().map(|w| w.weight as u64).sum();
        assert!(total_weight <= u16::MAX as u64);
    }

    #[test]
    fn test_minimum_score_filtering() {
        let config = create_test_config();
        let engine = WeightAllocationEngine::new(config, 0.7); // High threshold

        let miners = create_test_miners();
        let distribution = engine.calculate_weight_distribution(miners).unwrap();

        // With threshold removed, all miners should be included
        assert_eq!(distribution.miners_served, 7);
    }

    #[test]
    fn test_allocation_validation() {
        let config = create_test_config();
        let engine = WeightAllocationEngine::new(config, 0.5);

        // Test valid allocation
        let valid_weights = vec![
            NormalizedWeight {
                uid: 1,
                weight: 1000,
            },
            NormalizedWeight {
                uid: 2,
                weight: 2000,
            },
        ];
        assert!(engine.validate_allocation(&valid_weights).is_ok());

        // Test duplicate UID
        let duplicate_weights = vec![
            NormalizedWeight {
                uid: 1,
                weight: 1000,
            },
            NormalizedWeight {
                uid: 1,
                weight: 2000,
            },
        ];
        assert!(engine.validate_allocation(&duplicate_weights).is_err());
    }

    #[test]
    fn test_edge_cases() {
        let config = create_test_config();
        let engine = WeightAllocationEngine::new(config, 0.5);

        // Test empty miners
        let empty_miners = HashMap::new();
        let distribution = engine.calculate_weight_distribution(empty_miners).unwrap();
        assert_eq!(distribution.miners_served, 0);
        assert_eq!(distribution.weights.len(), 1); // Only burn allocation

        let mut single_category_miners = HashMap::new();
        single_category_miners.insert(
            "A100".to_string(),
            vec![(MinerUid::new(1), 0.8), (MinerUid::new(2), 0.6)],
        );

        let distribution = engine
            .calculate_weight_distribution(single_category_miners)
            .unwrap();
        assert_eq!(distribution.miners_served, 2);

        let burn_alloc = distribution.burn_allocation.unwrap();
        assert!(burn_alloc.percentage > 40.0);
    }

    #[test]
    fn test_mathematical_accuracy() {
        let config = create_test_config();
        let engine = WeightAllocationEngine::new(config, 0.0);

        let miners = create_test_miners();
        let distribution = engine.calculate_weight_distribution(miners).unwrap();

        // Test weight conservation
        let total_weight: u64 = distribution.weights.iter().map(|w| w.weight as u64).sum();
        assert!(total_weight <= u16::MAX as u64);

        // Test category allocation percentages
        let a100_allocation = distribution.category_allocations.get("A100").unwrap();
        let h200_allocation = distribution.category_allocations.get("H200").unwrap();

        assert!((a100_allocation.allocation_percentage - 8.0).abs() < 0.1);
        assert!((h200_allocation.allocation_percentage - 12.0).abs() < 0.1);
    }

    #[test]
    fn test_calculate_all_category_pools() {
        let config = create_test_config();
        let engine = WeightAllocationEngine::new(config, 0.0);

        let total_weight = 10000u64;
        let pools = engine.calculate_all_category_pools(total_weight).unwrap();

        // Should have pools for all configured categories
        assert_eq!(pools.len(), 3);
        assert!(pools.contains_key("A100"));
        assert!(pools.contains_key("H200"));
        assert!(pools.contains_key("B200"));

        // A100 should get 8% of total
        assert_eq!(pools.get("A100"), Some(&800));
        // H200 should get 12% of total
        assert_eq!(pools.get("H200"), Some(&1200));
        // B200 should get 80% of total
        assert_eq!(pools.get("B200"), Some(&8000));

        // Total should equal input
        let total: u64 = pools.values().sum();
        assert_eq!(total, total_weight);
    }

    #[test]
    fn test_empty_category_burn_both_categories_empty() {
        let config = create_test_config();
        let engine = WeightAllocationEngine::new(config, 0.0);

        // No miners at all
        let empty_miners = HashMap::new();
        let distribution = engine.calculate_weight_distribution(empty_miners).unwrap();

        // Should have only burn allocation
        assert_eq!(distribution.miners_served, 0);
        assert_eq!(distribution.weights.len(), 1);

        // Burn should include base burn (10%) + all category allocations (90%)
        let burn = distribution.burn_allocation.unwrap();
        assert!((burn.percentage - 100.0).abs() < 0.1); // Should be ~100%
    }

    #[test]
    fn test_empty_category_burn_mixed_categories() {
        let mut config = create_test_config();
        // Set up 3 categories for testing
        config.gpu_allocations.clear();
<<<<<<< HEAD
        config.gpu_allocations.insert("A100".to_string(), 40.0);
        config.gpu_allocations.insert("H200".to_string(), 30.0);
        config.gpu_allocations.insert("B200".to_string(), 30.0);
=======
        config.gpu_allocations.insert(
            "H100".to_string(),
            crate::config::emission::GpuAllocation::new(40.0),
        );
        config.gpu_allocations.insert(
            "H200".to_string(),
            crate::config::emission::GpuAllocation::new(30.0),
        );
        config.gpu_allocations.insert(
            "A100".to_string(),
            crate::config::emission::GpuAllocation::new(30.0),
        );
>>>>>>> e7eddad6

        let engine = WeightAllocationEngine::new(config, 0.0);

        // Only A100 has miners
        let mut miners = HashMap::new();
        miners.insert("A100".to_string(), vec![(MinerUid::new(1), 1.0)]);

        let distribution = engine.calculate_weight_distribution(miners).unwrap();

        // Should burn H200 and B200 allocations (30% + 30% = 60%) plus base burn (10%)
        let burn = distribution.burn_allocation.unwrap();
        // The exact percentage depends on weight calculations and rounding
        // We expect around 64% (not 70% due to how weights are calculated)
        assert!(burn.percentage > 60.0 && burn.percentage < 65.0);

        // Only A100 should have allocation
        assert_eq!(distribution.category_allocations.len(), 1);
        assert!(distribution.category_allocations.contains_key("A100"));
    }

    #[test]
    fn test_min_miners_per_category() {
        let mut config: EmissionConfig = create_test_config();
        config.min_miners_per_category = 2; // Set minimum to 2 for testing
        let engine = WeightAllocationEngine::new(config, 0.0);

        // Create categories with different miner counts
        let mut miners = HashMap::new();
<<<<<<< HEAD
        miners.insert("A100".to_string(), vec![]);
        miners.insert("H200".to_string(), vec![(MinerUid::new(1), 0.5)]);

        let filtered = engine.filter_miners_by_score(miners).unwrap();

        // A100 should be excluded (0 < 1 minimum)
        assert!(!filtered.contains_key("A100"));
        // H200 should be included (1 >= 1 minimum)
=======
        miners.insert("H100".to_string(), vec![(MinerUid::new(1), 0.5)]); // 1 miner (< 2)
        miners.insert(
            "H200".to_string(),
            vec![(MinerUid::new(2), 0.5), (MinerUid::new(3), 0.6)],
        ); // 2 miners (>= 2)

        let filtered = engine.filter_miners_by_score(miners).unwrap();

        // H100 should be excluded (1 < 2 minimum)
        assert!(!filtered.contains_key("H100"));
        // H200 should be included (2 >= 2 minimum)
>>>>>>> e7eddad6
        assert!(filtered.contains_key("H200"));
    }

    #[test]
    fn test_multi_category_miner_aggregation() {
        let config = create_test_config();
        let engine = WeightAllocationEngine::new(config, 0.0);

        // Create a miner that appears in both A100 and H200 categories
        let mut miners = HashMap::new();
        miners.insert(
            "A100".to_string(),
            vec![
                (MinerUid::new(1), 0.8), // Miner 1 in A100
                (MinerUid::new(2), 0.6), // Miner 2 only in A100
            ],
        );
        miners.insert(
            "H200".to_string(),
            vec![
                (MinerUid::new(1), 0.9), // Miner 1 also in H200 (multi-category)
                (MinerUid::new(3), 0.7), // Miner 3 only in H200
            ],
        );

        let distribution = engine.calculate_weight_distribution(miners).unwrap();

        // Verify no duplicate UIDs in final weights
        let mut uid_counts = HashMap::new();
        for weight in &distribution.weights {
            *uid_counts.entry(weight.uid).or_insert(0) += 1;
        }

        // All UIDs should appear exactly once
        for (uid, count) in uid_counts {
            assert_eq!(
                count, 1,
                "UID {uid} appears {count} times, should be exactly 1"
            );
        }

        // Miner 1 should have aggregated weight from both categories
        let miner_1_weight = distribution
            .weights
            .iter()
            .find(|w| w.uid == 1)
            .expect("Miner 1 should be present in weights");

        // Miner 1's weight should be > 0 (it was aggregated from two categories)
        assert!(
            miner_1_weight.weight > 0,
            "Miner 1 should have positive aggregated weight"
        );

        // We should have exactly 4 weights: 3 miners + 1 burn
        assert_eq!(distribution.weights.len(), 4);
        assert_eq!(distribution.miners_served, 3);
    }

    #[test]
    fn test_weight_aggregation_overflow_protection() {
        let config = create_test_config();
        let engine = WeightAllocationEngine::new(config, 0.0);

        // Create scenario where weight aggregation could overflow u16
        let mut miners = HashMap::new();
        miners.insert(
            "A100".to_string(),
            vec![(MinerUid::new(1), 1.0)], // Miner gets all A100 allocation
        );
        miners.insert(
            "H200".to_string(),
            vec![(MinerUid::new(1), 1.0)], // Same miner gets all H200 allocation
        );

        let distribution = engine.calculate_weight_distribution(miners).unwrap();

        // Find miner 1's aggregated weight
        let miner_1_weight = distribution
            .weights
            .iter()
            .find(|w| w.uid == 1)
            .expect("Miner 1 should be present");

        // Should still have valid allocation
        assert!(miner_1_weight.weight > 0);
    }

    #[test]
    fn test_no_duplicate_uids_in_any_scenario() {
        let config = create_test_config();
        let engine = WeightAllocationEngine::new(config, 0.0);

        // Test various scenarios that could potentially create duplicates
        let test_scenarios = vec![
            // Scenario 1: Same miner in all categories
            {
                let mut miners = HashMap::new();
                miners.insert("A100".to_string(), vec![(MinerUid::new(42), 0.8)]);
                miners.insert("H200".to_string(), vec![(MinerUid::new(42), 0.9)]);
                miners
            },
            // Scenario 2: Multiple miners with overlaps
            {
                let mut miners = HashMap::new();
                miners.insert(
                    "A100".to_string(),
                    vec![
                        (MinerUid::new(1), 0.8),
                        (MinerUid::new(2), 0.6),
                        (MinerUid::new(3), 0.4),
                    ],
                );
                miners.insert(
                    "H200".to_string(),
                    vec![
                        (MinerUid::new(2), 0.9), // Overlaps with A100
                        (MinerUid::new(3), 0.7), // Overlaps with A100
                        (MinerUid::new(4), 0.5), // Unique to H200
                    ],
                );
                miners
            },
        ];

        for (i, miners) in test_scenarios.into_iter().enumerate() {
            let distribution = engine
                .calculate_weight_distribution(miners)
                .unwrap_or_else(|_| panic!("Scenario {} should succeed", i + 1));

            // Verify no duplicate UIDs
            let mut seen_uids = std::collections::HashSet::new();
            for weight in &distribution.weights {
                assert!(
                    seen_uids.insert(weight.uid),
                    "Scenario {}: Duplicate UID {} found in weights",
                    i + 1,
                    weight.uid
                );
            }
        }
    }

    #[test]
    fn test_weight_conservation_with_aggregation() {
        let config = create_test_config();
        let engine = WeightAllocationEngine::new(config, 0.0);

        // Create miners with significant overlap
        let mut miners = HashMap::new();
        miners.insert(
            "A100".to_string(),
            vec![(MinerUid::new(1), 0.5), (MinerUid::new(2), 0.5)],
        );
        miners.insert(
            "H200".to_string(),
            vec![
                (MinerUid::new(1), 0.3), // Overlaps with A100
                (MinerUid::new(3), 0.7),
            ],
        );

        let distribution = engine.calculate_weight_distribution(miners).unwrap();

        // Total weight should not exceed u16::MAX
        let total_weight: u64 = distribution.weights.iter().map(|w| w.weight as u64).sum();
        assert!(total_weight <= u16::MAX as u64);

        // Should have reasonable weight distribution
        assert!(total_weight > 0);

        // Verify all expected miners are present
        let uids: Vec<u16> = distribution.weights.iter().map(|w| w.uid).collect();
        assert!(uids.contains(&1), "Miner 1 should be present");
        assert!(uids.contains(&2), "Miner 2 should be present");
        assert!(uids.contains(&3), "Miner 3 should be present");
    }
}<|MERGE_RESOLUTION|>--- conflicted
+++ resolved
@@ -385,13 +385,8 @@
 
     fn create_test_config() -> EmissionConfig {
         let mut gpu_allocations = HashMap::new();
-<<<<<<< HEAD
-        gpu_allocations.insert("A100".to_string(), 8.0);
-        gpu_allocations.insert("H200".to_string(), 12.0);
-        gpu_allocations.insert("B200".to_string(), 80.0);
-=======
         gpu_allocations.insert(
-            "H100".to_string(),
+            "A100".to_string(),
             crate::config::emission::GpuAllocation::new(8.0),
         );
         gpu_allocations.insert(
@@ -402,7 +397,6 @@
             "B200".to_string(),
             crate::config::emission::GpuAllocation::new(80.0),
         );
->>>>>>> e7eddad6
 
         EmissionConfig {
             burn_percentage: 10.0,
@@ -658,13 +652,8 @@
         let mut config = create_test_config();
         // Set up 3 categories for testing
         config.gpu_allocations.clear();
-<<<<<<< HEAD
-        config.gpu_allocations.insert("A100".to_string(), 40.0);
-        config.gpu_allocations.insert("H200".to_string(), 30.0);
-        config.gpu_allocations.insert("B200".to_string(), 30.0);
-=======
         config.gpu_allocations.insert(
-            "H100".to_string(),
+            "A100".to_string(),
             crate::config::emission::GpuAllocation::new(40.0),
         );
         config.gpu_allocations.insert(
@@ -672,10 +661,9 @@
             crate::config::emission::GpuAllocation::new(30.0),
         );
         config.gpu_allocations.insert(
-            "A100".to_string(),
+            "B200".to_string(),
             crate::config::emission::GpuAllocation::new(30.0),
         );
->>>>>>> e7eddad6
 
         let engine = WeightAllocationEngine::new(config, 0.0);
 
@@ -704,17 +692,7 @@
 
         // Create categories with different miner counts
         let mut miners = HashMap::new();
-<<<<<<< HEAD
-        miners.insert("A100".to_string(), vec![]);
-        miners.insert("H200".to_string(), vec![(MinerUid::new(1), 0.5)]);
-
-        let filtered = engine.filter_miners_by_score(miners).unwrap();
-
-        // A100 should be excluded (0 < 1 minimum)
-        assert!(!filtered.contains_key("A100"));
-        // H200 should be included (1 >= 1 minimum)
-=======
-        miners.insert("H100".to_string(), vec![(MinerUid::new(1), 0.5)]); // 1 miner (< 2)
+        miners.insert("A100".to_string(), vec![(MinerUid::new(1), 0.5)]); // 1 miner (< 2)
         miners.insert(
             "H200".to_string(),
             vec![(MinerUid::new(2), 0.5), (MinerUid::new(3), 0.6)],
@@ -722,10 +700,9 @@
 
         let filtered = engine.filter_miners_by_score(miners).unwrap();
 
-        // H100 should be excluded (1 < 2 minimum)
-        assert!(!filtered.contains_key("H100"));
+        // A100 should be excluded (1 < 2 minimum)
+        assert!(!filtered.contains_key("A100"));
         // H200 should be included (2 >= 2 minimum)
->>>>>>> e7eddad6
         assert!(filtered.contains_key("H200"));
     }
 
