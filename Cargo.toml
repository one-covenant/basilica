[workspace]
members = [
<<<<<<< HEAD
    "crates/basilica-common",
    "crates/basilica-protocol", 
    "crates/basilica-executor",
    "crates/basilica-miner", 
    "crates/basilica-validator",
    "crates/bittensor",
    "crates/basilica-api", 
=======
    "crates/common",
    "crates/protocol",
    "crates/executor",
    "crates/miner",
    "crates/validator",
    "crates/bittensor",
    "crates/public-api",
>>>>>>> dc0c731b
    "crates/integration-tests",
]
resolver = "2"

# Workspace-wide dependencies that all crates can use
[workspace.dependencies]
# Async runtime and utilities
tokio = { version = "1.0", features = ["full"] }
tokio-util = "0.7"
async-trait = "0.1"

# Error handling
thiserror = "1.0"
anyhow = "1.0"

# Serialization
serde = { version = "1.0", features = ["derive"] }
serde_json = "1.0"
toml = "0.8"

# Logging and metrics
tracing = "0.1"
tracing-subscriber = { version = "0.3", features = ["env-filter", "json"] }
tracing-journald = "0.3"
metrics = "0.22"
metrics-exporter-prometheus = "0.13"

# Configuration
figment = { version = "0.10", features = ["toml", "env"] }

# Database
sqlx = { version = "0.7", features = [
    "runtime-tokio-rustls",
    "sqlite",
    "uuid",
    "chrono",
    "json",
] }

# gRPC and networking
tonic = "0.10"
tonic-build = "0.10"
prost = "0.12"
prost-types = "0.12"

# Crypto and security
blake3 = "1.5"
aes-gcm = "0.10"
rand = "0.8"

# Utilities
uuid = { version = "1.0", features = ["v4", "serde"] }
chrono = { version = "0.4", features = ["serde"] }
clap = { version = "4.0", features = ["derive"] }

# System information
sysinfo = "0.30"

# Docker integration
bollard = "0.15"

# HTTP server (for validator API)
axum = "0.7"
tower = "0.4"
tower-http = { version = "0.5", features = ["cors", "trace"] }

# Memory-mapped storage
memmap2 = "0.9"

# FFI
libc = "0.2"

# Bittensor integration via crabtensor
crabtensor = { git = "https://github.com/storb-tech/crabtensor", tag = "v0.5.2" }

[workspace.metadata]
# Workspace metadata for tooling
rust-version = "1.70"<|MERGE_RESOLUTION|>--- conflicted
+++ resolved
@@ -1,6 +1,5 @@
 [workspace]
 members = [
-<<<<<<< HEAD
     "crates/basilica-common",
     "crates/basilica-protocol", 
     "crates/basilica-executor",
@@ -8,15 +7,6 @@
     "crates/basilica-validator",
     "crates/bittensor",
     "crates/basilica-api", 
-=======
-    "crates/common",
-    "crates/protocol",
-    "crates/executor",
-    "crates/miner",
-    "crates/validator",
-    "crates/bittensor",
-    "crates/public-api",
->>>>>>> dc0c731b
     "crates/integration-tests",
 ]
 resolver = "2"
