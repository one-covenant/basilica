[workspace]
members = [
<<<<<<< HEAD
    "crates/common",
    "crates/protocol",
    "crates/executor",
    "crates/miner",
    "crates/validator",
    "crates/bittensor",
    "crates/public-api",
=======
    "crates/basilica-common",
    "crates/basilica-protocol", 
    "crates/basilica-executor",
    "crates/basilica-miner", 
    "crates/basilica-validator",
    "crates/bittensor",
    "crates/basilica-api", 
>>>>>>> 536ae0d9
    "crates/integration-tests",
]
resolver = "2"

# Workspace-wide dependencies that all crates can use
[workspace.dependencies]
# Async runtime and utilities
tokio = { version = "1.0", features = ["full"] }
tokio-util = "0.7"
async-trait = "0.1"

# Error handling
thiserror = "1.0"
anyhow = "1.0"

# Serialization
serde = { version = "1.0", features = ["derive"] }
serde_json = "1.0"
toml = "0.8"

# Logging and metrics
tracing = "0.1"
tracing-subscriber = { version = "0.3", features = ["env-filter", "json"] }
tracing-journald = "0.3"
metrics = "0.22"
metrics-exporter-prometheus = "0.13"

# Configuration
figment = { version = "0.10", features = ["toml", "env"] }

# Database
sqlx = { version = "0.7", features = [
    "runtime-tokio-rustls",
    "sqlite",
    "uuid",
    "chrono",
    "json",
] }

# gRPC and networking
tonic = "0.10"
tonic-build = "0.10"
prost = "0.12"
prost-types = "0.12"

# Crypto and security
blake3 = "1.5"
aes-gcm = "0.10"
rand = "0.8"

# Utilities
uuid = { version = "1.0", features = ["v4", "serde"] }
chrono = { version = "0.4", features = ["serde"] }
clap = { version = "4.0", features = ["derive"] }

# System information
sysinfo = "0.30"

# Docker integration
bollard = "0.15"

# HTTP server (for validator API)
axum = "0.7"
tower = "0.4"
tower-http = { version = "0.5", features = ["cors", "trace"] }

# Memory-mapped storage
memmap2 = "0.9"

# FFI
libc = "0.2"

# Bittensor integration via crabtensor
crabtensor = { git = "https://github.com/storb-tech/crabtensor", tag = "v0.5.2" }

[workspace.metadata]
# Workspace metadata for tooling
rust-version = "1.70"<|MERGE_RESOLUTION|>--- conflicted
+++ resolved
@@ -1,14 +1,5 @@
 [workspace]
 members = [
-<<<<<<< HEAD
-    "crates/common",
-    "crates/protocol",
-    "crates/executor",
-    "crates/miner",
-    "crates/validator",
-    "crates/bittensor",
-    "crates/public-api",
-=======
     "crates/basilica-common",
     "crates/basilica-protocol", 
     "crates/basilica-executor",
@@ -16,7 +7,6 @@
     "crates/basilica-validator",
     "crates/bittensor",
     "crates/basilica-api", 
->>>>>>> 536ae0d9
     "crates/integration-tests",
 ]
 resolver = "2"
